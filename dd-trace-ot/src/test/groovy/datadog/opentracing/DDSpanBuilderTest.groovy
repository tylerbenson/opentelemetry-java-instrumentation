--- conflicted
+++ resolved
@@ -120,11 +120,7 @@
     when(mockedContext.getTraceId()).thenReturn(spanId)
     when(mockedContext.getSpanId()).thenReturn(spanId)
     when(mockedContext.getServiceName()).thenReturn("foo")
-<<<<<<< HEAD
-    when(mockedContext.getTrace()).thenReturn(new PendingTrace(tracer, "1"))
-=======
-    when(mockedContext.getTrace()).thenReturn(new PendingTrace(tracer, 1L, [:]))
->>>>>>> 0453a956
+    when(mockedContext.getTrace()).thenReturn(new PendingTrace(tracer, "1", [:]))
 
     final String expectedName = "fakeName"
 
